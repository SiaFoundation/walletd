package main

import (
	"fmt"
	"log"
	"net"
	"os"
	"os/signal"
	"runtime/debug"
	"strings"

	"go.sia.tech/core/types"
	"go.sia.tech/walletd/api"
	"go.sia.tech/walletd/wallet"
	"go.uber.org/zap"
	"go.uber.org/zap/zapcore"
	"golang.org/x/term"
	"lukechampine.com/flagg"
	"lukechampine.com/frand"
)

var commit = "?"
var timestamp = "?"

func init() {
	info, ok := debug.ReadBuildInfo()
	if !ok {
		return
	}
	modified := false
	for _, setting := range info.Settings {
		switch setting.Key {
		case "vcs.revision":
			commit = setting.Value[:8]
		case "vcs.time":
			timestamp = setting.Value
		case "vcs.modified":
			modified = setting.Value == "true"
		}
	}
	if modified {
		commit += " (modified)"
	}
}

func check(context string, err error) {
	if err != nil {
		log.Fatalf("%v: %v", context, err)
	}
}

func getAPIPassword() string {
	apiPassword := os.Getenv("WALLETD_API_PASSWORD")
	if apiPassword != "" {
		fmt.Println("env: Using WALLETD_API_PASSWORD environment variable")
	} else {
		fmt.Print("Enter API password: ")
		pw, err := term.ReadPassword(int(os.Stdin.Fd()))
		fmt.Println()
		check("Could not read API password:", err)
		apiPassword = string(pw)
	}
	return apiPassword
}

var (
	rootUsage = `Usage:
    walletd [flags] [action]

Run 'walletd' with no arguments to start the blockchain node and API server.

Actions:
    version     print walletd version

Testnet Actions:
    seed        generate a seed
    mine        run CPU miner
    balance     view wallet balance
    send        send a simple transaction
    txns        view transaction history
`
	versionUsage = `Usage:
    walletd version

Prints the version of the walletd binary.
`
	seedUsage = `Usage:
    walletd seed

Generates a secure testnet seed.
`
	mineUsage = `Usage:
    walletd mine

Runs a testnet CPU miner.
`
	balanceUsage = `Usage:
    walletd balance

Displays testnet balance.
`
	sendUsage = `Usage:
    walletd send [flags] [amount] [address]

Sends a simple testnet transaction.
`
	txnsUsage = `Usage:
    walletd txns

Lists testnet transactions and miner rewards.
`
	txpoolUsage = `Usage:
    walletd txpool

Lists unconfirmed testnet transactions in the txpool.
Note that only transactions relevant to the wallet are shown.
`
)

func main() {
	log.SetFlags(0)

	var gatewayAddr, apiAddr, dir, network, seed string
	var upnp, v2 bool

	var minerAddrStr string
	var minerBlocks int

	rootCmd := flagg.Root
	rootCmd.Usage = flagg.SimpleUsage(rootCmd, rootUsage)
	rootCmd.StringVar(&gatewayAddr, "addr", ":9981", "p2p address to listen on")
	rootCmd.StringVar(&apiAddr, "http", "localhost:9980", "address to serve API on")
	rootCmd.StringVar(&dir, "dir", ".", "directory to store node state in")
	rootCmd.StringVar(&network, "network", "mainnet", "network to connect to")
	rootCmd.BoolVar(&upnp, "upnp", true, "attempt to forward ports and discover IP with UPnP")
	rootCmd.StringVar(&seed, "seed", "", "testnet seed")
	versionCmd := flagg.New("version", versionUsage)
	seedCmd := flagg.New("seed", seedUsage)
	mineCmd := flagg.New("mine", mineUsage)
	mineCmd.IntVar(&minerBlocks, "n", -1, "mine this many blocks. If negative, mine indefinitely")
	mineCmd.StringVar(&minerAddrStr, "addr", "", "address to send block rewards to (required)")
	balanceCmd := flagg.New("balance", balanceUsage)
	sendCmd := flagg.New("send", sendUsage)
	sendCmd.BoolVar(&v2, "v2", false, "send a v2 transaction")
	txnsCmd := flagg.New("txns", txnsUsage)
	txpoolCmd := flagg.New("txpool", txpoolUsage)

	cmd := flagg.Parse(flagg.Tree{
		Cmd: rootCmd,
		Sub: []flagg.Tree{
			{Cmd: versionCmd},
			{Cmd: seedCmd},
			{Cmd: mineCmd},
			{Cmd: balanceCmd},
			{Cmd: sendCmd},
			{Cmd: txnsCmd},
			{Cmd: txpoolCmd},
		},
	})

	log.Println("walletd v0.1.0")
	switch cmd {
	case rootCmd:
		if len(cmd.Args()) != 0 {
			cmd.Usage()
			return
		}

		if err := os.MkdirAll(dir, 0700); err != nil {
			log.Fatal(err)
		}

		apiPassword := getAPIPassword()
		l, err := net.Listen("tcp", apiAddr)
		if err != nil {
			log.Fatal(err)
		}

		// configure console logging note: this is configured before anything else
		// to have consistent logging. File logging will be added after the cli
		// flags and config is parsed
		consoleCfg := zap.NewProductionEncoderConfig()
		consoleCfg.TimeKey = "" // prevent duplicate timestamps
		consoleCfg.EncodeTime = zapcore.RFC3339TimeEncoder
		consoleCfg.EncodeDuration = zapcore.StringDurationEncoder
		consoleCfg.EncodeLevel = zapcore.CapitalColorLevelEncoder
		consoleCfg.StacktraceKey = ""
		consoleCfg.CallerKey = ""
		consoleEncoder := zapcore.NewConsoleEncoder(consoleCfg)

		// only log info messages to console unless stdout logging is enabled
		consoleCore := zapcore.NewCore(consoleEncoder, zapcore.Lock(os.Stdout), zap.NewAtomicLevelAt(zap.InfoLevel))
		logger := zap.New(consoleCore, zap.AddCaller())
		defer logger.Sync()
		// redirect stdlib log to zap
		zap.RedirectStdLog(logger.Named("stdlib"))

		n, err := newNode(gatewayAddr, dir, network, upnp, logger)
		if err != nil {
			log.Fatal(err)
		}
		log.Println("p2p: Listening on", n.s.Addr())
		stop := n.Start()
		log.Println("api: Listening on", l.Addr())
		go startWeb(l, n, apiPassword)
		signalCh := make(chan os.Signal, 1)
		signal.Notify(signalCh, os.Interrupt)
		<-signalCh
		log.Println("Shutting down...")
		stop()

	case versionCmd:
		if len(cmd.Args()) != 0 {
			cmd.Usage()
			return
		}
		log.Println("Commit Hash:", commit)
		log.Println("Commit Date:", timestamp)

	case seedCmd:
		if len(cmd.Args()) != 0 {
			cmd.Usage()
			return
		}
		seed := frand.Bytes(8)
		var entropy [32]byte
		copy(entropy[:], seed)
		addr := types.StandardUnlockHash(wallet.NewSeedFromEntropy(&entropy).PublicKey(0))
		fmt.Printf("Seed:    %x\n", seed)
		fmt.Printf("Address: %v\n", strings.TrimPrefix(addr.String(), "addr:"))

	case mineCmd:
		if len(cmd.Args()) != 0 {
			cmd.Usage()
			return
		}
<<<<<<< HEAD
		seed := loadTestnetSeed(seed)
		c := initTestnetClient(apiAddr, network, seed)
		runTestnetMiner(c, seed)
	case balanceCmd:
		if len(cmd.Args()) != 0 {
			cmd.Usage()
			return
		}
		seed := loadTestnetSeed(seed)
		c := initTestnetClient(apiAddr, network, seed)
		b, err := c.Wallet("primary").Balance()
		check("Couldn't get balance:", err)
		out := fmt.Sprint(b.Balance.Siacoins)
		if !b.Balance.ImmatureSiacoins.IsZero() {
			out += fmt.Sprintf(" + %v immature", b.Balance.ImmatureSiacoins)
		}
		poolGained, poolLost := testnetTxpoolBalance(c, seed)
		if !poolGained.IsZero() || !poolLost.IsZero() {
			if poolGained.Cmp(poolLost) >= 0 {
				out += fmt.Sprintf(" + %v unconfirmed", poolGained.Sub(poolLost))
			} else {
				out += fmt.Sprintf(" - %v unconfirmed", poolLost.Sub(poolGained))
			}
		}
		fmt.Println(out)
=======
>>>>>>> e284fbc9

		minerAddr, err := types.ParseAddress(minerAddrStr)
		if err != nil {
			log.Fatal(err)
		}

		c := api.NewClient("http://"+apiAddr+"/api", getAPIPassword())
		runTestnetMiner(c, minerAddr, minerBlocks)
	}
}<|MERGE_RESOLUTION|>--- conflicted
+++ resolved
@@ -234,34 +234,6 @@
 			cmd.Usage()
 			return
 		}
-<<<<<<< HEAD
-		seed := loadTestnetSeed(seed)
-		c := initTestnetClient(apiAddr, network, seed)
-		runTestnetMiner(c, seed)
-	case balanceCmd:
-		if len(cmd.Args()) != 0 {
-			cmd.Usage()
-			return
-		}
-		seed := loadTestnetSeed(seed)
-		c := initTestnetClient(apiAddr, network, seed)
-		b, err := c.Wallet("primary").Balance()
-		check("Couldn't get balance:", err)
-		out := fmt.Sprint(b.Balance.Siacoins)
-		if !b.Balance.ImmatureSiacoins.IsZero() {
-			out += fmt.Sprintf(" + %v immature", b.Balance.ImmatureSiacoins)
-		}
-		poolGained, poolLost := testnetTxpoolBalance(c, seed)
-		if !poolGained.IsZero() || !poolLost.IsZero() {
-			if poolGained.Cmp(poolLost) >= 0 {
-				out += fmt.Sprintf(" + %v unconfirmed", poolGained.Sub(poolLost))
-			} else {
-				out += fmt.Sprintf(" - %v unconfirmed", poolLost.Sub(poolGained))
-			}
-		}
-		fmt.Println(out)
-=======
->>>>>>> e284fbc9
 
 		minerAddr, err := types.ParseAddress(minerAddrStr)
 		if err != nil {
