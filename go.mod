module go.sia.tech/walletd/v2 // v2.11.0

go 1.24.3

require (
	github.com/mattn/go-sqlite3 v1.14.32
<<<<<<< HEAD
	go.sia.tech/core v0.18.0
	go.sia.tech/coreutils v0.18.6-0.20251017124723-95041a1930e8
=======
	go.sia.tech/core v0.18.1
	go.sia.tech/coreutils v0.18.7
>>>>>>> f864dd95
	go.sia.tech/jape v0.14.1
	go.sia.tech/web/walletd v0.34.5
	go.uber.org/zap v1.27.1
	golang.org/x/exp v0.0.0-20240506185415-9bf2ced13842
	golang.org/x/term v0.37.0
	gopkg.in/yaml.v3 v3.0.1
	lukechampine.com/flagg v1.1.1
	lukechampine.com/frand v1.5.1
	lukechampine.com/upnp v0.3.0
)

require (
	github.com/julienschmidt/httprouter v1.3.0 // indirect
	github.com/quic-go/qpack v0.5.1 // indirect
<<<<<<< HEAD
	github.com/quic-go/quic-go v0.55.0 // indirect
=======
	github.com/quic-go/quic-go v0.56.0 // indirect
>>>>>>> f864dd95
	github.com/quic-go/webtransport-go v0.9.0 // indirect
	go.etcd.io/bbolt v1.4.3 // indirect
	go.sia.tech/mux v1.4.0 // indirect
	go.sia.tech/web v0.0.0-20240610131903-5611d44a533e // indirect
	go.uber.org/multierr v1.11.0 // indirect
<<<<<<< HEAD
	golang.org/x/crypto v0.43.0 // indirect
	golang.org/x/mod v0.28.0 // indirect
	golang.org/x/net v0.46.0 // indirect
	golang.org/x/sync v0.17.0 // indirect
	golang.org/x/sys v0.37.0 // indirect
	golang.org/x/text v0.30.0 // indirect
	golang.org/x/tools v0.37.0 // indirect
=======
	golang.org/x/crypto v0.45.0 // indirect
	golang.org/x/net v0.47.0 // indirect
	golang.org/x/sys v0.38.0 // indirect
	golang.org/x/text v0.31.0 // indirect
	golang.org/x/tools v0.38.0 // indirect
>>>>>>> f864dd95
)<|MERGE_RESOLUTION|>--- conflicted
+++ resolved
@@ -4,13 +4,8 @@
 
 require (
 	github.com/mattn/go-sqlite3 v1.14.32
-<<<<<<< HEAD
-	go.sia.tech/core v0.18.0
-	go.sia.tech/coreutils v0.18.6-0.20251017124723-95041a1930e8
-=======
 	go.sia.tech/core v0.18.1
 	go.sia.tech/coreutils v0.18.7
->>>>>>> f864dd95
 	go.sia.tech/jape v0.14.1
 	go.sia.tech/web/walletd v0.34.5
 	go.uber.org/zap v1.27.1
@@ -25,29 +20,15 @@
 require (
 	github.com/julienschmidt/httprouter v1.3.0 // indirect
 	github.com/quic-go/qpack v0.5.1 // indirect
-<<<<<<< HEAD
-	github.com/quic-go/quic-go v0.55.0 // indirect
-=======
 	github.com/quic-go/quic-go v0.56.0 // indirect
->>>>>>> f864dd95
 	github.com/quic-go/webtransport-go v0.9.0 // indirect
 	go.etcd.io/bbolt v1.4.3 // indirect
 	go.sia.tech/mux v1.4.0 // indirect
 	go.sia.tech/web v0.0.0-20240610131903-5611d44a533e // indirect
 	go.uber.org/multierr v1.11.0 // indirect
-<<<<<<< HEAD
-	golang.org/x/crypto v0.43.0 // indirect
-	golang.org/x/mod v0.28.0 // indirect
-	golang.org/x/net v0.46.0 // indirect
-	golang.org/x/sync v0.17.0 // indirect
-	golang.org/x/sys v0.37.0 // indirect
-	golang.org/x/text v0.30.0 // indirect
-	golang.org/x/tools v0.37.0 // indirect
-=======
 	golang.org/x/crypto v0.45.0 // indirect
 	golang.org/x/net v0.47.0 // indirect
 	golang.org/x/sys v0.38.0 // indirect
 	golang.org/x/text v0.31.0 // indirect
 	golang.org/x/tools v0.38.0 // indirect
->>>>>>> f864dd95
 )